--- conflicted
+++ resolved
@@ -2080,13 +2080,8 @@
       } else {
         // Create concatenating iterator for the files from this level
         list[num++] = NewTwoLevelIterator(
-<<<<<<< HEAD
-            new Version::LevelFileNumIterator(icmp_, &c->inputs_[which]),
+            new Version::LevelFileNumIterator(icmp_, c->inputs(which)),
             &GetFileIterator, table_cache_, options, storage_options_, env_,
-=======
-            new Version::LevelFileNumIterator(icmp_, c->inputs(which)),
-            &GetFileIterator, table_cache_, options, storage_options_,
->>>>>>> 04afa321
             true /* for compaction */);
       }
     }
