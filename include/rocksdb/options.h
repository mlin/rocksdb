--- conflicted
+++ resolved
@@ -711,18 +711,16 @@
   // Default: kReadAllTier
   ReadTier read_tier;
 
-<<<<<<< HEAD
   // If true, forward-moving iterators will attempt to use a background thread
   // to prime caches with upcoming blocks. Can reduce I/O and decompression
   // stalls during bulk scans of large databases, especially on rotating
   // disks.
   bool prefetch;
-=======
+
   // Specify to create a tailing iterator -- a special iterator that has a
   // view of the complete database (i.e. it can also be used to read newly
   // added data) and is optimized for sequential reads.
   bool tailing;
->>>>>>> 04afa321
 
   ReadOptions()
       : verify_checksums(false),
@@ -731,11 +729,8 @@
         snapshot(nullptr),
         prefix(nullptr),
         read_tier(kReadAllTier),
-<<<<<<< HEAD
-        prefetch(false) {}
-=======
+        prefetch(false),
         tailing(false) {}
->>>>>>> 04afa321
   ReadOptions(bool cksum, bool cache)
       : verify_checksums(cksum),
         fill_cache(cache),
@@ -743,11 +738,8 @@
         snapshot(nullptr),
         prefix(nullptr),
         read_tier(kReadAllTier),
-<<<<<<< HEAD
-        prefetch(false) {}
-=======
+        prefetch(false),
         tailing(false) {}
->>>>>>> 04afa321
 };
 
 // Options that control write operations
